[package]
name = "libax"
version = "0.1.0"
edition = "2021"
authors = [
    "Yuekai Jia <equation618@gmail.com>",
    "yfblock <321353225@qq.com>",
    "scPointer <bhy18@mails.tsinghua.edu.cn>",
    "Shiping Yuan <robert_yuan@pku.edu.com>",
]
description = "ArceOS user library with an interface similar to rust std"
license = "GPL-3.0-or-later OR Apache-2.0"
homepage = "https://github.com/rcore-os/arceos"
repository = "https://github.com/rcore-os/arceos/tree/main/ulib/ibax"
documentation = "https://rcore-os.github.io/arceos/libax/index.html"

[features]
# Generate bindings for C code
cbindings = ["cbindgen", "bindgen"]

# Multicore
smp = ["axruntime/smp"]

# Floating point/SIMD
fp_simd = ["axhal/fp_simd"]

# Memory
alloc = ["dep:axalloc", "axruntime/alloc", "axio/alloc"]
paging = ["axruntime/paging"]

# Interrupts
irq = ["axruntime/irq"]

# Multi-task
multitask = ["axtask", "axruntime/multitask", "axsync/multitask"]
sched_fifo = ["axtask/sched_fifo"]
sched_rr = ["axtask/sched_rr", "irq"]
sched_cfs = ["axtask/sched_cfs", "irq"]

# File system
fs = ["alloc", "axruntime/fs", "dep:axfs"]

# Networking
net = ["axruntime/net", "dep:axnet"]

# Display
display = ["axruntime/display", "dep:axdisplay"]

# Logging
log-level-off = ["axlog/log-level-off"]
log-level-error = ["axlog/log-level-error"]
log-level-warn = ["axlog/log-level-warn"]
log-level-info = ["axlog/log-level-info"]
log-level-debug = ["axlog/log-level-debug"]
log-level-trace = ["axlog/log-level-trace"]

# Platform
platform-pc-x86 = ["axhal/platform-pc-x86", "axdriver?/bus-pci"]
platform-qemu-virt-riscv = ["axhal/platform-qemu-virt-riscv", "axdriver?/bus-mmio"]
platform-qemu-virt-aarch64 = ["axhal/platform-qemu-virt-aarch64", "axdriver?/bus-mmio"]

default = ["axtask?/sched_fifo"]

[dependencies]
<<<<<<< HEAD
cfg-if = "1.0.0"
=======
spinlock = { path = "../../crates/spinlock" }
axio = { path = "../../crates/axio" }
axerrno = { path = "../../crates/axerrno" }
axalloc = { path = "../../modules/axalloc", optional = true }
>>>>>>> 8bd982d0
axdisplay = { path = "../../modules/axdisplay", optional = true }
axdriver = { path = "../../modules/axdriver", optional = true }
axhal = { path = "../../modules/axhal" }
axlog = { path = "../../modules/axlog" }
axfs = { path = "../../modules/axfs", optional = true }
axnet = { path = "../../modules/axnet", optional = true }
axruntime = { path = "../../modules/axruntime", default-features = false }
axsync = { path = "../../modules/axsync", default-features = false, optional = true }
axtask = { path = "../../modules/axtask", default-features = false, optional = true }

[build-dependencies]
cbindgen = { version = "0.24", optional = true }
bindgen ={ version = "0.64", optional = true }<|MERGE_RESOLUTION|>--- conflicted
+++ resolved
@@ -62,14 +62,10 @@
 default = ["axtask?/sched_fifo"]
 
 [dependencies]
-<<<<<<< HEAD
-cfg-if = "1.0.0"
-=======
 spinlock = { path = "../../crates/spinlock" }
 axio = { path = "../../crates/axio" }
 axerrno = { path = "../../crates/axerrno" }
 axalloc = { path = "../../modules/axalloc", optional = true }
->>>>>>> 8bd982d0
 axdisplay = { path = "../../modules/axdisplay", optional = true }
 axdriver = { path = "../../modules/axdriver", optional = true }
 axhal = { path = "../../modules/axhal" }
