--- conflicted
+++ resolved
@@ -3,12 +3,8 @@
 define unit_test
   cargo test -p percpu $(1) -- --nocapture
   cargo test -p axfs $(1) --features "myfs" -- --nocapture
-<<<<<<< HEAD
-  cargo test --workspace --exclude lwip_rust --exclude "arceos-*" $(1) -- --nocapture
-=======
   cargo test -p allocator $(1) --release -- --nocapture
   cargo test --workspace --exclude lwip_rust --exclude allocator --exclude "arceos-*" $(1) -- --nocapture
->>>>>>> fadbdfbc
 endef
 
 define app_test
