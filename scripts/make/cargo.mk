--- conflicted
+++ resolved
@@ -56,15 +56,14 @@
 
 rustc_flags := -Clink-args="-T$(LD_SCRIPT) -no-pie"
 
-<<<<<<< HEAD
+
 ifeq ($(HV), y)
   rustc_flags += -Ctarget-feature=+h
 endif 
-=======
-ifeq ($(ARCH), x86_64)
+
   rustc_flags += -Clink-args="--no-relax"
 endif
->>>>>>> 44f98ec2
+
 
 define cargo_build
   cargo rustc $(build_args) $(1) -- $(rustc_flags)
