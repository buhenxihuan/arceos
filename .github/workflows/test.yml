--- conflicted
+++ resolved
@@ -37,11 +37,7 @@
         crate: cargo-binutils
         version: latest
         use-tool-cache: true
-<<<<<<< HEAD
-    - name: Install musl toolchain
-=======
     - name: Download musl toolchain
->>>>>>> 4a5cd5af
       run: |
         if [ "${{ matrix.arch }}" = "x86_64" ]; then
           export MUSL_PATH="x86_64-linux-musl-cross"
@@ -79,8 +75,5 @@
     - name: Run app tests
       run: |
         export PATH=$PATH:$PWD/musl/bin
-<<<<<<< HEAD
-=======
         make disk_img
->>>>>>> 4a5cd5af
         make test ARCH=${{ matrix.arch }}