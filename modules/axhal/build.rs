use std::io::Result;

fn main() {
    let arch = std::env::var("CARGO_CFG_TARGET_ARCH").unwrap();
    let hv = std::env::var("HV").unwrap();
    let mut is_hv: bool = false;
    if hv == "y" {
        is_hv = true;
<<<<<<< HEAD
     }
=======
    }
>>>>>>> 0525a7b0
    let platform = std::env::var("PLATFORM").unwrap_or("dummy".to_string());
    gen_linker_script(&arch, &platform, is_hv).unwrap();
}

fn gen_linker_script(arch: &str, platform: &str, is_hv: bool) -> Result<()> {
    let mut fname = format!("linker_{}.lds", platform);
    if is_hv {
        fname = format!("linker_{}_hv.lds", platform);
    }
    let output_arch = if arch == "x86_64" {
        "i386:x86-64"
    } else if arch.contains("riscv") {
        "riscv" // OUTPUT_ARCH of both riscv32/riscv64 is "riscv"
    } else {
        arch
    };
    let ld_content = std::fs::read_to_string("linker.lds.S")?;
    let ld_content = ld_content.replace("%ARCH%", output_arch);
    let ld_content = ld_content.replace(
        "%KERNEL_BASE%",
        &format!("{:#x}", axconfig::KERNEL_BASE_VADDR),
    );
    let ld_content = ld_content.replace("%SMP%", &format!("{}", axconfig::SMP));

    let el2_link: &str;
    if is_hv {
<<<<<<< HEAD
        /*el2_link = r#". = 0x400000000;
=======
        /*el2_link = r#". = 0xff00000000;
>>>>>>> 0525a7b0
    el2code_start = ABSOLUTE(.);
    .el2code (NOLOAD) : ALIGN(4k) {
        *(.el2code)
    }
    . = el2code_start + SIZEOF(.el2code);
    . = ALIGN(4k);
    el2code_ened = .;"#;*/
<<<<<<< HEAD
    el2_link = r#"el2code_start = .;
    .el2code 0x2000 : AT(el2code_start) ALIGN(4096) {
        *(.el2code.test)
=======
    el2_link = r#". = 0xff00000000;
    .el2code : ALIGN(4096) {
        *(.el2code)
>>>>>>> 0525a7b0
    }"#;
    } else {
        el2_link = r#""#;
    }
    let ld_content = ld_content.replace("%EL2CODE%", el2_link);
    //#[cfg(not(feature = "hv"))]
    //

    std::fs::write(fname, ld_content)?;
    Ok(())
}<|MERGE_RESOLUTION|>--- conflicted
+++ resolved
@@ -6,11 +6,7 @@
     let mut is_hv: bool = false;
     if hv == "y" {
         is_hv = true;
-<<<<<<< HEAD
      }
-=======
-    }
->>>>>>> 0525a7b0
     let platform = std::env::var("PLATFORM").unwrap_or("dummy".to_string());
     gen_linker_script(&arch, &platform, is_hv).unwrap();
 }
@@ -37,11 +33,7 @@
 
     let el2_link: &str;
     if is_hv {
-<<<<<<< HEAD
-        /*el2_link = r#". = 0x400000000;
-=======
         /*el2_link = r#". = 0xff00000000;
->>>>>>> 0525a7b0
     el2code_start = ABSOLUTE(.);
     .el2code (NOLOAD) : ALIGN(4k) {
         *(.el2code)
@@ -49,15 +41,9 @@
     . = el2code_start + SIZEOF(.el2code);
     . = ALIGN(4k);
     el2code_ened = .;"#;*/
-<<<<<<< HEAD
     el2_link = r#"el2code_start = .;
     .el2code 0x2000 : AT(el2code_start) ALIGN(4096) {
         *(.el2code.test)
-=======
-    el2_link = r#". = 0xff00000000;
-    .el2code : ALIGN(4096) {
-        *(.el2code)
->>>>>>> 0525a7b0
     }"#;
     } else {
         el2_link = r#""#;
