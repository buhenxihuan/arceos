OUTPUT_ARCH(%ARCH%)

BASE_ADDRESS = %KERNEL_BASE%;

ENTRY(_start)
SECTIONS
{
    . = BASE_ADDRESS;
    skernel = .;

    .text : ALIGN(4K) {
        stext = .;
        *(.text.boot)
        *(.text .text.*)
        . = ALIGN(4K);
        etext = .;
    }

    .rodata : ALIGN(4K) {
        srodata = .;
        *(.rodata .rodata.*)
        *(.srodata .srodata.*)
        *(.sdata2 .sdata2.*)
        . = ALIGN(4K);
        erodata = .;
    }

    .data : ALIGN(4K) {
        sdata = .;
        *(.data.boot_page_table)
        . = ALIGN(4K);
        *(.data .data.*)
        *(.sdata .sdata.*)
        *(.got .got.*)
        . = ALIGN(4K);
        edata = .;
    }

    percpu_start = .;
    .percpu 0x0 : AT(percpu_start) ALIGN(4K) {
        __percpu_offset_start = .;
        *(.percpu .percpu.*)
        __percpu_offset_end = .;
        . = ALIGN(4K);
        __percpu_size_aligned = .;

        . = __percpu_offset_start + __percpu_size_aligned * %SMP%;
    }
    . = percpu_start + SIZEOF(.percpu);
    percpu_end = .;

    .bss : ALIGN(4K) {
        boot_stack = .;
        *(.bss.stack)
        . = ALIGN(4K);
        boot_stack_top = .;

        sbss = .;
        *(.bss .bss.*)
        *(.sbss .sbss.*)
        *(COMMON)
        . = ALIGN(4K);
        ebss = .;
    }

    ekernel = .;

    %EL2CODE%
<<<<<<< HEAD

=======
    
>>>>>>> 0525a7b0
	/DISCARD/ : {
        *(.comment) *(.gnu*) *(.note*) *(.eh_frame*)
    }
}<|MERGE_RESOLUTION|>--- conflicted
+++ resolved
@@ -66,11 +66,7 @@
     ekernel = .;
 
     %EL2CODE%
-<<<<<<< HEAD
-
-=======
     
->>>>>>> 0525a7b0
 	/DISCARD/ : {
         *(.comment) *(.gnu*) *(.note*) *(.eh_frame*)
     }
